# This workflow will build a Java project with Gradle
# For more information see: https://help.github.com/actions/language-and-framework-guides/building-and-testing-java-with-gradle

name: Gradle Build

on:
  push:
    branches:
<<<<<<< HEAD
=======
      - 4.x
>>>>>>> 45381d36
      - develop

  pull_request:
    branches:
<<<<<<< HEAD
=======
      - 4.x
>>>>>>> 45381d36
      - develop

jobs:
  build:
    runs-on: ubuntu-latest
    env:
      PGP_KEY_PASSWORD: ${{ secrets.PGP_KEY_PASSWORD }}
      MAVEN_USERNAME: ${{ secrets.OSSRH_USER }}
      MAVEN_PASSWORD: ${{ secrets.OSSRH_PASSWORD }}
      PGP_KEY_ID: ${{ secrets.PGP_KEY_ID }}
      GITHUB_TOKEN: ${{ secrets.NITRITE_GH_TOKEN }}

    steps:
      - uses: actions/checkout@v2
      - name: Set up JDK 1.8
        uses: actions/setup-java@v1
        with:
          java-version: 1.8.0.212
          java-package: jdk
          architecture: x64

      - name: Grant execute permission for gradlew
        run: chmod +x gradlew

      - name: Build with Gradle
        run: ./gradlew clean build

      - name: Prepare PGP Keys
        if: github.ref == 'refs/heads/develop'
        run: openssl aes-256-cbc -pass pass:$PGP_KEY_PASSWORD -in ./.ci/secring.gpg.enc -out $GITHUB_WORKSPACE/secring.gpg -d -md md5
        env:
          PGP_KEY_PASSWORD: ${{ secrets.PGP_KEY_PASSWORD }}

      - name: Publish packages to snapshot
        if: github.ref == 'refs/heads/develop'
        run: ./gradlew publish -Psigning.keyId=$PGP_KEY_ID -Psigning.password=$PGP_KEY_PASSWORD -Psigning.secretKeyRingFile=$GITHUB_WORKSPACE/secring.gpg
        env:
          MAVEN_USERNAME: ${{ secrets.OSSRH_USER }}
          MAVEN_PASSWORD: ${{ secrets.OSSRH_PASSWORD }}
          PGP_KEY_ID: ${{ secrets.PGP_KEY_ID }}
          PGP_KEY_PASSWORD: ${{ secrets.PGP_KEY_PASSWORD }}
          GITHUB_TOKEN: ${{ secrets.NITRITE_GH_TOKEN }}<|MERGE_RESOLUTION|>--- conflicted
+++ resolved
@@ -6,18 +6,12 @@
 on:
   push:
     branches:
-<<<<<<< HEAD
-=======
       - 4.x
->>>>>>> 45381d36
       - develop
 
   pull_request:
     branches:
-<<<<<<< HEAD
-=======
       - 4.x
->>>>>>> 45381d36
       - develop
 
 jobs:
